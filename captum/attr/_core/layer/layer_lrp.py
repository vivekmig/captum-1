--- conflicted
+++ resolved
@@ -1,17 +1,12 @@
 #!/usr/bin/env python3
-<<<<<<< HEAD
-from ...._utils.common import _format_input, _reduce_list, _sort_key_list
-from ...._utils.gradient import (
-=======
 import typing
 from typing import Any, List, Tuple, Union, cast
 
 from torch import Tensor
 from torch.nn import Module
 
-from captum._utils.common import _format_input
+from captum._utils.common import _format_input, _reduce_list, _sort_key_list
 from captum._utils.gradient import (
->>>>>>> e2815529
     apply_gradient_requirements,
     compute_gradients,
     undo_gradient_requirements,
@@ -250,7 +245,6 @@
         else:
             return relevances  # type: ignore
 
-<<<<<<< HEAD
     def _get_single_output_relevance(self, layer, output):
         if self.attribute_to_layer_input:
             normalized_relevances = layer.rule.relevance_input
@@ -273,11 +267,6 @@
             )
 
     def _get_output_relevance(self, output):
-=======
-    def _get_output_relevance(
-        self, output: Tensor
-    ) -> Union[List[Tuple[Tensor, ...]], Tuple[Tensor, ...]]:
->>>>>>> e2815529
         if isinstance(self.layer, list):
             relevances = []
             for layer in self.layer:
