--- conflicted
+++ resolved
@@ -272,15 +272,11 @@
             with torch.autograd.set_grad_enabled(True):
 
                 def layer_forward_hook(module, hook_inputs, hook_outputs=None):
-<<<<<<< HEAD
+                    device = _extract_device(module, hook_inputs, hook_outputs)
                     layer_val = scattered_inputs_dict[hook_inputs[0].device]
                     if is_layer_tuple:
-                        return layer_val
-                    return layer_val[0]
-=======
-                    device = _extract_device(module, hook_inputs, hook_outputs)
-                    return scattered_inputs_dict[device]
->>>>>>> dabfa26c
+                        return scattered_inputs_dict[device]
+                    return scattered_inputs_dict[device][0]
 
                 if attribute_to_layer_input:
                     hook = self.layer.register_forward_pre_hook(layer_forward_hook)
