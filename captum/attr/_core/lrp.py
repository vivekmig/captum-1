--- conflicted
+++ resolved
@@ -1,28 +1,15 @@
 #!/usr/bin/env python3
-<<<<<<< HEAD
 
 from collections import defaultdict
-=======
 import typing
 import warnings
 from typing import Any, List, Tuple, Union
->>>>>>> e2815529
 
 import torch.nn as nn
 from torch import Tensor
 from torch.nn import Module
 from torch.utils.hooks import RemovableHandle
 
-<<<<<<< HEAD
-from captum.log import log_usage
-
-from ..._utils.common import _format_input, _format_output, _run_forward
-from ..._utils.gradient import apply_gradient_requirements, undo_gradient_requirements
-from .._utils.attribution import GradientAttribution
-from .._utils.common import _sum_rows
-from .._utils.custom_modules import Addition_Module
-from .._utils.lrp_rules import EpsilonRule, PropagationRule
-=======
 from captum._utils.common import _format_input, _format_output, _run_forward
 from captum._utils.gradient import (
     apply_gradient_requirements,
@@ -32,7 +19,7 @@
 from captum.attr._utils.attribution import GradientAttribution
 from captum.attr._utils.custom_modules import Addition_Module
 from captum.attr._utils.lrp_rules import EpsilonRule, PropagationRule
->>>>>>> e2815529
+from captum.attr._utils.common import _sum_rows
 
 
 class LRP(GradientAttribution):
@@ -67,11 +54,7 @@
     def multiplies_by_inputs(self) -> bool:
         return True
 
-<<<<<<< HEAD
-    @log_usage()
-=======
     @typing.overload
->>>>>>> e2815529
     def attribute(
         self,
         inputs: TensorOrTupleOfTensorsGeneric,
@@ -94,6 +77,7 @@
     ) -> Tuple[TensorOrTupleOfTensorsGeneric, Tensor]:
         ...
 
+    @log_usage()
     def attribute(
         self,
         inputs: TensorOrTupleOfTensorsGeneric,
@@ -226,18 +210,9 @@
         undo_gradient_requirements(inputs, gradient_mask)
 
         if return_convergence_delta:
-<<<<<<< HEAD
             return (
                 _format_output(is_inputs_tuple, relevances),
                 self.compute_convergence_delta(relevances, output),
-=======
-            delta = []
-            for relevance in relevances:
-                delta.append(self.compute_convergence_delta(relevance, output))
-            return (  # type: ignore
-                _format_output(is_inputs_tuple, relevances),  # type: ignore
-                _format_output(is_inputs_tuple, tuple(delta)),
->>>>>>> e2815529
             )
         else:
             return _format_output(is_inputs_tuple, relevances)  # type: ignore
@@ -274,16 +249,6 @@
             *tensor*:
             - **delta** Difference of relevance in output layer and input layer.
         """
-<<<<<<< HEAD
-=======
-
-        def _attribution_delta(attributions: Tensor, output: Tensor) -> Tensor:
-            remaining_dims = tuple(range(1, len(attributions.shape)))
-            sum_attributions = torch.sum(attributions, dim=remaining_dims)
-            delta = output - sum_attributions
-            return delta
-
->>>>>>> e2815529
         if isinstance(attributions, tuple):
             for attr in attributions:
                 summed_attr = sum(_sum_rows(attr) for attr in attributions)
@@ -306,14 +271,10 @@
                 layer.rule.relevance_output = {}
                 pass
             elif type(layer) in SUPPORTED_LAYERS_WITH_RULES.keys():
-<<<<<<< HEAD
                 layer.activations = {}
                 layer.rule = SUPPORTED_LAYERS_WITH_RULES[type(layer)]()
                 layer.rule.relevance_input = defaultdict(list)
                 layer.rule.relevance_output = {}
-=======
-                layer.rule = SUPPORTED_LAYERS_WITH_RULES[type(layer)]()  # type: ignore
->>>>>>> e2815529
             elif type(layer) in SUPPORTED_NON_LINEAR_LAYERS:
                 layer.rule = None  # type: ignore
             else:
