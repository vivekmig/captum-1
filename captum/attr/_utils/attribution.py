#!/usr/bin/env python3
import torch
import torch.nn.functional as F

from .common import (
    _run_forward,
    _format_input_baseline,
    _format_tensor_into_tuples,
    _format_additional_forward_args,
    _validate_input,
    _validate_target,
    _tensorize_baseline,
)
from .gradient import compute_gradients


class Attribution:
    r"""
    All attribution algorithms extend this class. It enforces its child classes
    to extend and override core `attribute` method.
    """

<<<<<<< HEAD
    def attribute(self, inputs):
=======
    def __init__(self, forward_func):
        r"""
        Args:
            forward_func (callable or torch.nn.Module): This can either be an instance
                        of pytorch model or any modification of model's forward
                        function.
        """
        self.forward_func = forward_func

    def attribute(self, inputs, **kwargs):
>>>>>>> 36084868
        r"""
        This method computes and returns the attribution values for each input tensor.
        Deriving classes are responsible for implementing its logic accordingly.

        Specific attribution algorithms that extend this class take relevant
        additional arguments.

        Args:

            inputs (tensor or tuple of tensors):  Input for which attribution
                        is computed. It can be provided as a single tensor or
                        a tuple of multiple tensors. If multiple input tensors
                        are provided, the batch sizes must be aligned accross all
                        tensors.


        Returns:

            *tensor* or tuple of *tensors* of **attributions**:
            - **attributions** (*tensor* or tuple of *tensors*):
                        Attribution values for each
                        input tensor. The `attributions` have the same shape and
                        dimensionality as the inputs.
                        If a single tensor is provided as inputs, a single tensor
                        is returned. If a tuple is provided for inputs, a tuple of
                        corresponding sized tensors is returned.

        """
        raise NotImplementedError("Deriving class should implement attribute method")

    def has_convergence_delta(self):
        r"""
        This method informs the user whether the attribution algorithm provides
        a convergence delta (aka an approximation error) or not. Convergence
        delta may serve as a proxy of correctness of attribution algorithm's
        approximation. If deriving attribution class provides a
        `compute_convergence_delta` method, it should
        override both `compute_convergence_delta` and `has_convergence_delta` methods.

        Returns:
            bool:
            Returns whether the attribution algorithm
            provides a convergence delta (aka approximation error) or not.

        """
        return False

    def compute_convergence_delta(self, attributions, *args):
        r"""
        The attribution algorithms which derive `Attribution` class and provide
        convergence delta (aka approximation error) should implement this method.
        Convergence delta can be computed based on certain properties of the
        attribution alogrithms.

        Args:

                attributions (tensor or tuple of tensors): Attribution scores that
                            are precomputed by an attribution algorithm.
                            Attributions can be provided in form of a single tensor
                            or a tuple of those. It is assumed that attribution
                            tensor's dimension 0 corresponds to the number of
                            examples, and if multiple input tensors are provided,
                            the examples must be aligned appropriately.
                *args (optional): Additonal arguments that are used by the
                            sub-classes depending on the specific implementation
                            of `compute_convergence_delta`.

        Returns:

                *tensor* of **deltas**:
                - **deltas** (*tensor*):
                    Depending on specific implementaion of
                    sub-classes, convergence delta can be returned per
                    sample in form of a tensor or it can be aggregated
                    across multuple samples and returned in form of a
                    single floating point tensor.
        """
        raise NotImplementedError(
            "Deriving sub-class should implement" " compute_convergence_delta method"
        )


class GradientAttribution(Attribution):
    r"""
    All gradient based attribution algorithms extend this class. It requires a
    forward function, which most commonly is the forward function of the model
    that we want to interpret or the model itself.
    """

    def __init__(self, forward_func):
        r"""
        Args:

            forward_func (callable or torch.nn.Module): This can either be an instance
                        of pytorch model or any modification of model's forward
                        function.
        """
        Attribution.__init__(self, forward_func)
        self.gradient_func = compute_gradients

    def compute_convergence_delta(
        self,
        attributions,
        start_point,
        end_point,
        target=None,
        additional_forward_args=None,
    ):
        r"""
        Here we provide a specific implementation for `compute_convergence_delta`
        which is based on a common property among gradient-based attribution algorithms.
        In the literature sometimes it is also called completeness axiom. Completeness
        axiom states that the sum of the attribution must be equal to the differences of
        NN Models's function at its end and start points. In other words:
        sum(attributions) - (F(end_point) - F(start_point)) is close to zero.
        Returned delta of this method is defined as above stated difference.

        This implementation assumes that both the `start_point` and `end_point` have
        the same shape and dimensionality. It also assumes that the target must have
        the same number of examples as the `start_point` and the `end_point` in case
        it is provided in form of a list or a non-singleton tensor.

        Args:

                attributions (tensor or tuple of tensors): Precomputed attribution
                            scores. The user can compute those using any attribution
                            algorithm. It is assumed the the shape and the
                            dimensionality of attributions must match the shape and
                            the dimensionality of `start_point` and `end_point`.
                            It also assumes that the attribution tensor's
                            dimension 0 corresponds to the number of
                            examples, and if multiple input tensors are provided,
                            the examples must be aligned appropriately.
                start_point (tensor or tuple of tensors, optional): `start_point`
                            is passed as an input to model's forward function. It
                            is the starting point of attributions' approximation.
                            It is assumed that both `start_point` and `end_point`
                            have the same shape and dimensionality.
                end_point (tensor or tuple of tensors):  `end_point`
                            is passed as an input to model's forward function. It
                            is the end point of attributions' approximation.
                            It is assumed that both `start_point` and `end_point`
                            have the same shape and dimensionality.
                target (int, tuple, tensor or list, optional):  Output indices for
                            which gradients are computed (for classification cases,
                            this is usually the target class).
                            If the network returns a scalar value per example,
                            no target index is necessary.
                            For general 2D outputs, targets can be either:

                            - a single integer or a tensor containing a single
                                integer, which is applied to all input examples

                            - a list of integers or a 1D tensor, with length matching
                                the number of examples in inputs (dim 0). Each integer
                                is applied as the target for the corresponding example.

                            For outputs with > 2 dimensions, targets can be either:

                            - A single tuple, which contains #output_dims - 1
                                elements. This target index is applied to all examples.

                            - A list of tuples with length equal to the number of
                                examples in inputs (dim 0), and each tuple containing
                                #output_dims - 1 elements. Each tuple is applied as the
                                target for the corresponding example.

                            Default: None
                additional_forward_args (tuple, optional): If the forward function
                            requires additional arguments other than the inputs for
                            which attributions should not be computed, this argument
                            can be provided. It must be either a single additional
                            argument of a Tensor or arbitrary (non-tuple) type or a
                            tuple containing multiple additional arguments including
                            tensors or any arbitrary python types. These arguments
                            are provided to forward_func in order following the
                            arguments in inputs.
                            For a tensor, the first dimension of the tensor must
                            correspond to the number of examples.
                            `additional_forward_args` is used both for `start_point`
                            and `end_point` when computing the forward pass.
                            Default: None

        Returns:

                *tensor* of **deltas**:
                - **deltas** (*tensor*):
                    This implementation returns convergence delta per
                    sample. Deriving sub-classes may do any type of aggregation
                    of those values, if necessary.
        """
        end_point, start_point = _format_input_baseline(end_point, start_point)
        additional_forward_args = _format_additional_forward_args(
            additional_forward_args
        )
        # tensorizing start_point in case it is a scalar or one example baseline
        # If the batch size is large we could potentially also tensorize only one
        # sample and expand the output to the rest of the elements in the batch
        start_point = _tensorize_baseline(end_point, start_point)

        attributions = _format_tensor_into_tuples(attributions)

        # verify that the attributions and end_point match on 1st dimension
        for attribution, end_point_tnsr in zip(attributions, end_point):
            assert end_point_tnsr.shape[0] == attribution.shape[0], (
                "Attributions tensor and the end_point must match on the first"
                " dimension but found attribution: {} and end_point: {}".format(
                    attribution.shape[0], end_point_tnsr.shape[0]
                )
            )

        num_samples = end_point[0].shape[0]
        _validate_input(end_point, start_point)
        _validate_target(num_samples, target)

        def _sum_rows(input):
            return input.view(input.shape[0], -1).sum(1)

        with torch.no_grad():
            start_point = _sum_rows(
                _run_forward(
                    self.forward_func, start_point, target, additional_forward_args
                )
            )

            end_point = _sum_rows(
                _run_forward(
                    self.forward_func, end_point, target, additional_forward_args
                )
            )
            row_sums = [_sum_rows(attribution) for attribution in attributions]
            attr_sum = torch.stack([sum(row_sum) for row_sum in zip(*row_sums)])
            return attr_sum - (end_point - start_point)


class PerturbationAttribution(Attribution):
    r"""
    All perturbation based attribution algorithms extend this class. It requires a
    forward function, which most commonly is the forward function of the model
    that we want to interpret or the model itself.
    """

    def __init__(self, forward_func):
        r"""
        Args:

            forward_func (callable or torch.nn.Module): This can either be an instance
                        of pytorch model or any modification of model's forward
                        function.
        """
        Attribution.__init__(self, forward_func)


class InternalAttribution(Attribution):
    r"""
    Shared base class for LayerAttrubution and NeuronAttribution,
    attribution types that require a model and a particular layer.
    """

    def __init__(self, forward_func, layer, device_ids=None):
        r"""
        Args:

            forward_func (callable or torch.nn.Module):  This can either be an instance
                        of pytorch model or any modification of model's forward
                        function.
            layer (torch.nn.Module): Layer for which output attributions are computed.
                        Output size of attribute matches that of layer output.
            device_ids (list(int)): Device ID list, necessary only if forward_func
                        applies a DataParallel model, which allows reconstruction of
                        intermediate outputs from batched results across devices.
                        If forward_func is given as the DataParallel model itself,
                        then it is not necessary to provide this argument.
        """
        Attribution.__init__(self, forward_func)
        self.layer = layer
        self.device_ids = device_ids


class LayerAttribution(InternalAttribution):
    r"""
    Layer attribution provides attribution values for the given layer, quanitfying
    the importance of each neuron within the given layer's output. The output
    attribution of calling attribute on a LayerAttribution object always matches
    the size of the layer output.
    """

    def __init__(self, forward_func, layer, device_ids=None):
        r"""
        Args:

            forward_func (callable or torch.nn.Module):  This can either be an instance
                        of pytorch model or any modification of model's forward
                        function.
            layer (torch.nn.Module): Layer for which output attributions are computed.
                        Output size of attribute matches that of layer output.
            device_ids (list(int)): Device ID list, necessary only if forward_func
                        applies a DataParallel model, which allows reconstruction of
                        intermediate outputs from batched results across devices.
                        If forward_func is given as the DataParallel model itself,
                        then it is not necessary to provide this argument.
        """
        InternalAttribution.__init__(self, forward_func, layer, device_ids)

    def interpolate(layer_attribution, interpolate_dims, interpolate_mode="nearest"):
        r"""
        Interpolates given 3D, 4D or 5D layer attribution to given dimensions.
        This is often utilized to upsample the attribution of a convolutional layer
        to the size of an input, which allows visualizing in the input space.

        Args:

            layer_attribution (torch.Tensor):  Tensor of given layer attributions.
            interpolate_dims (int or tuple): Upsampled dimensions. The
                        number of elements must be the number of dimensions
                        of layer_attribution - 2, since the first dimension
                        corresponds to number of examples and the second is
                        assumed to correspond to the number of channels.
            interpolate_mode (str):  Method for interpolation, which
                        must be a valid input interpolation mode for
                        torch.nn.functional. These methods are
                        "nearest", "area", "linear" (3D-only), "bilinear"
                        (4D-only), "bicubic" (4D-only), "trilinear" (5D-only)
                        based on the number of dimensions of the given layer
                        attribution.

        Returns:
            *tensor* of upsampled **attributions**:
            - **attributions** (*tensor*):
                Upsampled layer attributions with first 2 dimensions matching
                slayer_attribution and remaining dimensions given by
                interpolate_dims.
        """
        return F.interpolate(layer_attribution, interpolate_dims, mode=interpolate_mode)


class NeuronAttribution(InternalAttribution):
    r"""
        Neuron attribution provides input attribution for a given neuron, quanitfying
        the importance of each input feature in the activation of a particular neuron.
        Calling attribute on a NeuronAttribution object requires also providing
        the index of the neuron in the output of the given layer for which attributions
        are required.
        The output attribution of calling attribute on a NeuronAttribution object
        always matches the size of the input.
    """

    def __init__(self, forward_func, layer, device_ids=None):
        r"""
        Args:

            forward_func (callable or torch.nn.Module):  This can either be an instance
                        of pytorch model or any modification of model's forward
                        function.
            layer (torch.nn.Module): Layer for which output attributions are computed.
                        Output size of attribute matches that of layer output.
            device_ids (list(int)): Device ID list, necessary only if forward_func
                        applies a DataParallel model, which allows reconstruction of
                        intermediate outputs from batched results across devices.
                        If forward_func is given as the DataParallel model itself,
                        then it is not necessary to provide this argument.
        """
        InternalAttribution.__init__(self, forward_func, layer, device_ids)

    def attribute(self, inputs, neuron_index, **kwargs):
        r"""
        This method computes and returns the neuron attribution values for each
        input tensor. Deriving classes are responsible for implementing
        its logic accordingly.

        Args:

                inputs:     A single high dimensional input tensor or a tuple of them.
                neuron_index (int or tuple): Tuple providing index of neuron in output
                        of given layer for which attribution is desired. Length of
                        this tuple must be one less than the number of
                        dimensions in the output of the given layer (since
                        dimension 0 corresponds to number of examples).

        Returns:

                *tensor* or tuple of *tensors* of **attributions**:
                - **attributions** (*tensor* or tuple of *tensors*):
                        Attribution values for
                        each input vector. The `attributions` have the
                        dimensionality of inputs.
        """
        raise NotImplementedError("A derived class should implement attribute method")<|MERGE_RESOLUTION|>--- conflicted
+++ resolved
@@ -19,21 +19,16 @@
     All attribution algorithms extend this class. It enforces its child classes
     to extend and override core `attribute` method.
     """
-
-<<<<<<< HEAD
+    def __init__(self, forward_func):
+        r"""
+        Args:
+            forward_func (callable or torch.nn.Module): This can either be an instance
+                        of pytorch model or any modification of model's forward
+                        function.
+        """
+        self.forward_func = forward_func
+
     def attribute(self, inputs):
-=======
-    def __init__(self, forward_func):
-        r"""
-        Args:
-            forward_func (callable or torch.nn.Module): This can either be an instance
-                        of pytorch model or any modification of model's forward
-                        function.
-        """
-        self.forward_func = forward_func
-
-    def attribute(self, inputs, **kwargs):
->>>>>>> 36084868
         r"""
         This method computes and returns the attribution values for each input tensor.
         Deriving classes are responsible for implementing its logic accordingly.
