--- conflicted
+++ resolved
@@ -841,13 +841,9 @@
                 parameters of the i-th layer, for the j-th member of the minibatch.
     """
     with torch.autograd.set_grad_enabled(True):
-<<<<<<< HEAD
         inputs = tuple(inp.clone() for inp in inputs)
         apply_gradient_requirements(inputs, skip_non_tensor=True)
-        sample_grad_wrapper = SampleGradientWrapper(model)
-=======
         sample_grad_wrapper = SampleGradientWrapper(model, layer_modules)
->>>>>>> c076410b
         try:
             sample_grad_wrapper.add_hooks()
 
