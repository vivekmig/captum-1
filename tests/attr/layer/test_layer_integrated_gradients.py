#!/usr/bin/env python3

from typing import Any, List, Tuple, Union, cast

import torch
from captum.attr._core.integrated_gradients import IntegratedGradients
from captum.attr._core.layer.layer_activation import LayerActivation
from captum.attr._core.layer.layer_conductance import LayerConductance
from captum.attr._core.layer.layer_integrated_gradients import LayerIntegratedGradients
from captum.attr._models.base import (
    configure_interpretable_embedding_layer,
    remove_interpretable_embedding_layer,
)
from tests.helpers.basic import (
    BaseTest,
    assertTensorAlmostEqual,
    assertTensorTuplesAlmostEqual,
)
from tests.helpers.basic_models import (
    BasicEmbeddingModel,
    BasicModel_MultiLayer,
    BasicModel_MultiLayer_TrueMultiInput,
)
from torch import Tensor
from torch.nn import Module


class Test(BaseTest):
    def test_compare_with_emb_patching(self) -> None:
        input1 = torch.tensor([[2, 5, 0, 1]])
        baseline1 = torch.tensor([[0, 0, 0, 0]])
        # these ones will be use as an additional forward args
        input2 = torch.tensor([[0, 2, 4, 1]])
        input3 = torch.tensor([[2, 3, 0, 1]])

        self._assert_compare_with_emb_patching(
            input1, baseline1, additional_args=(input2, input3)
        )

    def test_compare_with_emb_patching_wo_mult_by_inputs(self) -> None:
        input1 = torch.tensor([[2, 5, 0, 1]])
        baseline1 = torch.tensor([[0, 0, 0, 0]])
        # these ones will be use as an additional forward args
        input2 = torch.tensor([[0, 2, 4, 1]])
        input3 = torch.tensor([[2, 3, 0, 1]])

        self._assert_compare_with_emb_patching(
            input1,
            baseline1,
            additional_args=(input2, input3),
            multiply_by_inputs=False,
        )

    def test_compare_with_emb_patching_batch(self) -> None:
        input1 = torch.tensor([[2, 5, 0, 1], [3, 1, 1, 0]])
        baseline1 = torch.tensor([[0, 0, 0, 0]])
        # these ones will be use as an additional forward args
        input2 = torch.tensor([[0, 2, 4, 1], [2, 3, 5, 7]])
        input3 = torch.tensor([[3, 5, 6, 7], [2, 3, 0, 1]])

        self._assert_compare_with_emb_patching(
            input1, baseline1, additional_args=(input2, input3)
        )

    def test_compare_with_layer_conductance_attr_to_outputs(self) -> None:
        model = BasicModel_MultiLayer()
        input = torch.tensor([[50.0, 50.0, 50.0]], requires_grad=True)
        self._assert_compare_with_layer_conductance(model, input)

    def test_compare_with_layer_conductance_attr_to_inputs(self) -> None:
        # Note that Layer Conductance and Layer Integrated Gradients (IG) aren't
        # exactly the same. Layer IG computes partial derivative of the output
        # with respect to the layer and sums along the straight line. While Layer
        # Conductance also computes the same partial derivatives it doesn't use
        # the straight line but a path defined by F(i) - F(i - 1).
        # However, in some cases when that path becomes close to a straight line,
        # Layer IG and Layer Conductance become numerically very close.
        model = BasicModel_MultiLayer()
        input = torch.tensor([[50.0, 50.0, 50.0]], requires_grad=True)
        self._assert_compare_with_layer_conductance(model, input, True)

    def test_multiple_tensors_compare_with_expected(self) -> None:
        net = BasicModel_MultiLayer(multi_input_module=True)
        inp = torch.tensor([[0.0, 100.0, 0.0]])
        self._assert_compare_with_expected(
            net,
            net.multi_relu,
            inp,
            ([[90.0, 100.0, 100.0, 100.0]], [[90.0, 100.0, 100.0, 100.0]]),
        )

    def test_multiple_layers_single_inputs(self) -> None:
        input1 = torch.tensor([[2, 5, 0, 1], [3, 1, 1, 0]])
        input2 = torch.tensor([[0, 2, 4, 1], [2, 3, 5, 7]])
        input3 = torch.tensor([[3, 5, 6, 7], [2, 3, 0, 1]])

        inputs = (input1, input2, input3)
        baseline = tuple(torch.zeros_like(inp) for inp in inputs)

        self._assert_compare_with_emb_patching(
            inputs,
            baseline,
            multiple_emb=True,
            additional_args=None,
        )

    def test_multiple_layers_multiple_inputs_shared_input(self) -> None:
        input1 = torch.randn(5, 3)
        input2 = torch.randn(5, 3)
        input3 = torch.randn(5, 3)
        inputs = (input1, input2, input3)
        baseline = tuple(torch.zeros_like(inp) for inp in inputs)

        net = BasicModel_MultiLayer_TrueMultiInput()

        lig = LayerIntegratedGradients(net, layer=[net.m1, net.m234])
        ig = IntegratedGradients(net)

        # test layer inputs
        attribs_inputs = lig.attribute(
            inputs, baseline, target=0, attribute_to_layer_input=True
        )
        attribs_inputs_regular_ig = ig.attribute(inputs, baseline, target=0)

        self.assertIsInstance(attribs_inputs, list)
        self.assertEqual(len(attribs_inputs), 2)
        self.assertIsInstance(attribs_inputs[0], Tensor)
        self.assertIsInstance(attribs_inputs[1], tuple)
        self.assertEqual(len(attribs_inputs[1]), 3)

        assertTensorTuplesAlmostEqual(
            self,
            # last input for second layer is first input =>
            # add the attributions
            (attribs_inputs[0] + attribs_inputs[1][-1],) + attribs_inputs[1][0:-1],
            attribs_inputs_regular_ig,
            delta=1e-5,
        )

        # test layer outputs
        attribs = lig.attribute(inputs, baseline, target=0)
        ig = IntegratedGradients(lambda x, y: x + y)
        attribs_ig = ig.attribute(
            (net.m1(input1), net.m234(input2, input3, input1, 1)),
            (net.m1(baseline[0]), net.m234(baseline[1], baseline[2], baseline[1], 1)),
            target=0,
        )

        assertTensorTuplesAlmostEqual(self, attribs, attribs_ig, delta=1e-5)

    def test_multiple_layers_multiple_input_outputs(self) -> None:
        # test with multiple layers, where one layer accepts multiple inputs
        input1 = torch.randn(5, 3)
        input2 = torch.randn(5, 3)
        input3 = torch.randn(5, 3)
        input4 = torch.randn(5, 3)
        inputs = (input1, input2, input3, input4)
        baseline = tuple(torch.zeros_like(inp) for inp in inputs)

        net = BasicModel_MultiLayer_TrueMultiInput()

        lig = LayerIntegratedGradients(net, layer=[net.m1, net.m234])
        ig = IntegratedGradients(net)

        # test layer inputs
        attribs_inputs = lig.attribute(
            inputs, baseline, target=0, attribute_to_layer_input=True
        )
        attribs_inputs_regular_ig = ig.attribute(inputs, baseline, target=0)

        self.assertIsInstance(attribs_inputs, list)
        self.assertEqual(len(attribs_inputs), 2)
        self.assertIsInstance(attribs_inputs[0], Tensor)
        self.assertIsInstance(attribs_inputs[1], tuple)
        self.assertEqual(len(attribs_inputs[1]), 3)

        assertTensorTuplesAlmostEqual(
            self,
            (attribs_inputs[0],) + attribs_inputs[1],
            attribs_inputs_regular_ig,
            delta=1e-7,
        )

        # test layer outputs
        attribs = lig.attribute(inputs, baseline, target=0)
        ig = IntegratedGradients(lambda x, y: x + y)
        attribs_ig = ig.attribute(
            (net.m1(input1), net.m234(input2, input3, input4, 1)),
            (net.m1(baseline[0]), net.m234(baseline[1], baseline[2], baseline[3], 1)),
            target=0,
        )

        assertTensorTuplesAlmostEqual(self, attribs, attribs_ig, delta=1e-7)

    def test_multiple_tensors_compare_with_exp_wo_mult_by_inputs(self) -> None:
        net = BasicModel_MultiLayer(multi_input_module=True)
        inp = torch.tensor([[0.0, 100.0, 0.0]])
        base = torch.tensor([[0.0, 0.0, 0.0]])
        target_layer = net.multi_relu
        layer_ig = LayerIntegratedGradients(net, target_layer)
        layer_ig_wo_mult_by_inputs = LayerIntegratedGradients(
            net, target_layer, multiply_by_inputs=False
        )
        layer_act = LayerActivation(net, target_layer)
        attributions = layer_ig.attribute(inp, target=0)
        attributions_wo_mult_by_inputs = layer_ig_wo_mult_by_inputs.attribute(
            inp, target=0
        )
        inp_minus_baseline_activ = tuple(
            inp_act - base_act
            for inp_act, base_act in zip(
                layer_act.attribute(inp), layer_act.attribute(base)
            )
        )
        assertTensorTuplesAlmostEqual(
            self,
            tuple(
                attr_wo_mult * inp_min_base
                for attr_wo_mult, inp_min_base in zip(
                    attributions_wo_mult_by_inputs, inp_minus_baseline_activ
                )
            ),
            attributions,
        )

    def _assert_compare_with_layer_conductance(
        self, model: Module, input: Tensor, attribute_to_layer_input: bool = False
    ):
        lc = LayerConductance(model, cast(Module, model.linear2))
        # For large number of steps layer conductance and layer integrated gradients
        # become very close
        attribution, delta = lc.attribute(
            input,
            target=0,
            n_steps=1500,
            return_convergence_delta=True,
            attribute_to_layer_input=attribute_to_layer_input,
        )
        lig = LayerIntegratedGradients(model, cast(Module, model.linear2))
        attributions2, delta2 = lig.attribute(
            input,
            target=0,
            n_steps=1500,
            return_convergence_delta=True,
            attribute_to_layer_input=attribute_to_layer_input,
        )
        assertTensorAlmostEqual(
            self, attribution, attributions2, delta=0.01, mode="max"
        )
        assertTensorAlmostEqual(self, delta, delta2, delta=0.5, mode="max")

    def _assert_compare_with_emb_patching(
        self,
        input: Union[Tensor, Tuple[Tensor, ...]],
        baseline: Union[Tensor, Tuple[Tensor, ...]],
        additional_args: Union[None, Tuple[Tensor, ...]],
        multiply_by_inputs: bool = True,
        multiple_emb: bool = False,
    ):
        model = BasicEmbeddingModel(nested_second_embedding=True)
        if multiple_emb:
            module_list: List[Module] = [model.embedding1, model.embedding2]
            lig = LayerIntegratedGradients(
                model,
                module_list,
                multiply_by_inputs=multiply_by_inputs,
            )
        else:
            lig = LayerIntegratedGradients(
                model, model.embedding1, multiply_by_inputs=multiply_by_inputs
            )

        attributions, delta = lig.attribute(
            input,
            baselines=baseline,
            additional_forward_args=additional_args,
            return_convergence_delta=True,
        )

        # now let's interpret with standard integrated gradients and
        # the embeddings for monkey patching
        e1 = configure_interpretable_embedding_layer(model, "embedding1")
        e1_input_emb = e1.indices_to_embeddings(input[0] if multiple_emb else input)
        e1_baseline_emb = e1.indices_to_embeddings(
            baseline[0] if multiple_emb else baseline
        )

        input_emb = e1_input_emb
        baseline_emb = e1_baseline_emb
        e2 = None
        if multiple_emb:
            e2 = configure_interpretable_embedding_layer(model, "embedding2")
            e2_input_emb = e2.indices_to_embeddings(*input[1:])
            e2_baseline_emb = e2.indices_to_embeddings(*baseline[1:])

            input_emb = (e1_input_emb, e2_input_emb)
            baseline_emb = (e1_baseline_emb, e2_baseline_emb)

        ig = IntegratedGradients(model, multiply_by_inputs=multiply_by_inputs)
        attributions_with_ig, delta_with_ig = ig.attribute(
            input_emb,
            baselines=baseline_emb,
            additional_forward_args=additional_args,
            target=0,
            return_convergence_delta=True,
        )
        remove_interpretable_embedding_layer(model, e1)
        if e2 is not None:
            remove_interpretable_embedding_layer(model, e2)

        self.assertEqual(
            isinstance(attributions_with_ig, tuple), isinstance(attributions, list)
        )

        self.assertTrue(
            isinstance(attributions_with_ig, tuple)
            if multiple_emb
            else not isinstance(attributions_with_ig, tuple)
        )

        # convert to tuple for comparison
        if not isinstance(attributions_with_ig, tuple):
            attributions = (attributions,)
            attributions_with_ig = (attributions_with_ig,)
        else:
            # convert list to tuple
            self.assertIsInstance(attributions, list)
            attributions = tuple(attributions)

        for attr_lig, attr_ig in zip(attributions, attributions_with_ig):
            self.assertEqual(cast(Tensor, attr_lig).shape, cast(Tensor, attr_ig).shape)
<<<<<<< HEAD
            assertArraysAlmostEqual(attributions, attributions_with_ig)
=======
            assertTensorAlmostEqual(self, attr_lig, attr_ig, delta=0.05, mode="max")
>>>>>>> dad55b00

        if multiply_by_inputs:
            assertTensorAlmostEqual(self, delta, delta_with_ig, delta=0.05, mode="max")

    def _assert_compare_with_expected(
        self,
        model: Module,
        target_layer: Module,
        test_input: Union[Tensor, Tuple[Tensor, ...]],
        expected_ig: Tuple[List[List[float]], ...],
        additional_input: Any = None,
    ):
        layer_ig = LayerIntegratedGradients(model, target_layer)
        attributions = layer_ig.attribute(
            test_input, target=0, additional_forward_args=additional_input
        )
        assertTensorTuplesAlmostEqual(self, attributions, expected_ig, delta=0.01)<|MERGE_RESOLUTION|>--- conflicted
+++ resolved
@@ -329,11 +329,7 @@
 
         for attr_lig, attr_ig in zip(attributions, attributions_with_ig):
             self.assertEqual(cast(Tensor, attr_lig).shape, cast(Tensor, attr_ig).shape)
-<<<<<<< HEAD
-            assertArraysAlmostEqual(attributions, attributions_with_ig)
-=======
             assertTensorAlmostEqual(self, attr_lig, attr_ig, delta=0.05, mode="max")
->>>>>>> dad55b00
 
         if multiply_by_inputs:
             assertTensorAlmostEqual(self, delta, delta_with_ig, delta=0.05, mode="max")
