#!/usr/bin/env python3


from typing import Any, Callable, Dict, List, Tuple, Type, cast

import torch
from torch import Tensor
from torch.nn import Module

from captum.attr._core.feature_permutation import FeaturePermutation
from captum.attr._core.integrated_gradients import IntegratedGradients
from captum.attr._core.noise_tunnel import NoiseTunnel
from captum.attr._utils.attribution import Attribution, InternalAttribution
from captum.attr._utils.common import _format_additional_forward_args

from ..helpers.basic import BaseGPUTest, BaseTest, assertTensorAlmostEqual
from .helpers.basic_models import BasicModel_MultiLayer
<<<<<<< HEAD
from .helpers.test_config import config
from .helpers.utils import (
    BaseTest,
    assertTensorTuplesAlmostEqual,
    deep_copy_args,
    get_nested_attr,
)


class TargetsMeta(type):
    """
    Target tests created in TargetsMeta apply to any test case with targets being a
    list or tensor.
    Attribution of each example is computed independently with the appropriate target
    and compared to the corresponding result of attributing to a batch with a tensor
    / list of targets.
    """

    def __new__(cls, name: str, bases: Tuple, attrs: Dict):
        for test_config in config:
            algorithms = cast(List[Type[Attribution]], test_config["algorithms"])
            model = test_config["model"]
            args = cast(Dict[str, Any], test_config["attribute_args"])
            layer = test_config["layer"] if "layer" in test_config else None
            target_delta = (
                test_config["target_delta"] if "target_delta" in test_config else 0.0001
            )
            noise_tunnel = (
                test_config["noise_tunnel"] if "noise_tunnel" in test_config else False
            )
            baseline_distr = (
                test_config["baseline_distr"]
                if "baseline_distr" in test_config
                else False
            )
=======

>>>>>>> 56ee3c47

            if "target" not in args or not isinstance(args["target"], (list, Tensor)):
                continue

            for algorithm in algorithms:
                # FeaturePermutation requires a batch of inputs
                # so skipping tests
                if issubclass(algorithm, FeaturePermutation):
                    continue
                test_method = cls.make_single_target_test(
                    algorithm,
                    model,
                    layer,
                    args,
                    target_delta,
                    noise_tunnel,
                    baseline_distr,
                )
                test_name = (
                    "test_target_"
                    + cast(str, test_config["name"])
                    + "_"
                    + algorithm.__name__
                    + ("NoiseTunnel" if noise_tunnel else "")
                )
                if test_name in attrs:
                    raise AssertionError(
                        "Trying to overwrite existing test with name: %r" % test_name
                    )
                attrs[test_name] = test_method
        return super(TargetsMeta, cls).__new__(cls, name, bases, attrs)

    @classmethod
    @deep_copy_args
    def make_single_target_test(
        cls,
        algorithm: Type[Attribution],
        model: Module,
        layer: Module,
        args: Dict[str, Any],
        target_delta: float,
        noise_tunnel: bool,
        baseline_distr: bool,
    ) -> Callable:
        """
        This method creates a single target test for the given algorithm and parameters.
        """

        target_layer = get_nested_attr(model, layer) if layer is not None else None
        original_inputs = args["inputs"]
        original_targets = args["target"]
        original_additional_forward_args = (
            _format_additional_forward_args(args["additional_forward_args"])
            if "additional_forward_args" in args
            else None
        )
        num_examples = (
            len(original_inputs)
            if isinstance(original_inputs, Tensor)
            else len(original_inputs[0])
        )
        replace_baselines = "baselines" in args and not baseline_distr
        if replace_baselines:
            original_baselines = args["baselines"]

        def target_test_assert(self) -> None:
            attr_method: Attribution
            if target_layer:
                internal_algorithm = cast(Type[InternalAttribution], algorithm)
                attr_method = internal_algorithm(model, target_layer)
            else:
                attr_method = algorithm(model)

            if noise_tunnel:
                attr_method = NoiseTunnel(attr_method)
            attributions_orig = attr_method.attribute(**args)
            for i in range(num_examples):
                args["target"] = (
                    original_targets[i]
                    if len(original_targets) == num_examples
                    else original_targets
                )
                args["inputs"] = (
                    original_inputs[i : i + 1]
                    if isinstance(original_inputs, Tensor)
                    else tuple(
                        original_inp[i : i + 1] for original_inp in original_inputs
                    )
                )
                if original_additional_forward_args is not None:
                    args["additional_forward_args"] = tuple(
                        single_add_arg[i : i + 1]
                        if isinstance(single_add_arg, Tensor)
                        else single_add_arg
                        for single_add_arg in original_additional_forward_args
                    )
                if replace_baselines:
                    if isinstance(original_inputs, Tensor):
                        args["baselines"] = original_baselines[i : i + 1]
                    elif isinstance(original_baselines, tuple):
                        args["baselines"] = tuple(
                            single_baseline[i : i + 1]
                            if isinstance(single_baseline, Tensor)
                            else single_baseline
                            for single_baseline in original_baselines
                        )
                self.setUp()
                single_attr = attr_method.attribute(**args)
                current_orig_attributions = (
                    attributions_orig[i : i + 1]
                    if isinstance(attributions_orig, Tensor)
                    else tuple(
                        single_attrib[i : i + 1] for single_attrib in attributions_orig
                    )
                )
                assertTensorTuplesAlmostEqual(
                    self,
                    current_orig_attributions,
                    single_attr,
                    delta=target_delta,
                    mode="max",
                )
                if len(original_targets) == num_examples:
                    # If original_targets contained multiple elements, then
                    # we also compare with setting targets to a list with
                    # a single element.
                    args["target"] = original_targets[i : i + 1]
                    self.setUp()
                    single_attr_target_list = attr_method.attribute(**args)
                    assertTensorTuplesAlmostEqual(
                        self,
                        current_orig_attributions,
                        single_attr_target_list,
                        delta=target_delta,
                        mode="max",
                    )

        return target_test_assert


class TestTargets(BaseTest, metaclass=TargetsMeta):
    def test_simple_target_missing_error(self) -> None:
        net = BasicModel_MultiLayer()
        inp = torch.zeros((1, 3))
        with self.assertRaises(AssertionError):
            attr = IntegratedGradients(net)
            attr.attribute(inp)

    def test_multi_target_error(self) -> None:
        net = BasicModel_MultiLayer()
        inp = torch.zeros((1, 3))
        with self.assertRaises(AssertionError):
            attr = IntegratedGradients(net)
            attr.attribute(inp, additional_forward_args=(None, True), target=(1, 0))<|MERGE_RESOLUTION|>--- conflicted
+++ resolved
@@ -15,7 +15,6 @@
 
 from ..helpers.basic import BaseGPUTest, BaseTest, assertTensorAlmostEqual
 from .helpers.basic_models import BasicModel_MultiLayer
-<<<<<<< HEAD
 from .helpers.test_config import config
 from .helpers.utils import (
     BaseTest,
@@ -51,9 +50,6 @@
                 if "baseline_distr" in test_config
                 else False
             )
-=======
-
->>>>>>> 56ee3c47
 
             if "target" not in args or not isinstance(args["target"], (list, Tensor)):
                 continue
