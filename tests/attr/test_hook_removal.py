--- conflicted
+++ resolved
@@ -10,15 +10,7 @@
 from captum.attr._utils.attribution import Attribution, InternalAttribution
 
 from ..helpers.basic import BaseTest, deep_copy_args
-<<<<<<< HEAD
-from .helpers.gen_test_utils import (
-    gen_test_name,
-    parse_test_config,
-    should_create_generated_test,
-)
-=======
-from .helpers.gen_test_utils import gen_test_name, get_target_layer, parse_test_config
->>>>>>> b9d88a9f
+from .helpers.gen_test_utils import gen_test_name, get_target_layer, parse_test_config, should_create_generated_test
 from .helpers.test_config import config
 
 """
