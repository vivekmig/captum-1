--- conflicted
+++ resolved
@@ -1,7 +1,7 @@
 #!/usr/bin/env python3
 import copy
 from enum import Enum
-from typing import Any, Callable, Dict, List, Tuple, Type, cast
+from typing import Any, Callable, Dict, Optional, Tuple, Type, cast
 
 import torch
 from torch import Tensor
@@ -14,31 +14,21 @@
     NeuronDeconvolution,
     NeuronGuidedBackprop,
 )
-<<<<<<< HEAD
 from captum.attr._core.noise_tunnel import NoiseTunnel
+from captum.attr._models.base import _get_deep_layer_name
 from captum.attr._utils.attribution import Attribution, InternalAttribution
 
-from ..helpers.basic import (
-    BaseGPUTest,
-    assertTensorTuplesAlmostEqual,
-    deep_copy_args,
-    get_nested_attr,
-=======
-from captum.attr._core.neuron.neuron_integrated_gradients import (
-    NeuronIntegratedGradients,
-)
-from captum.attr._core.occlusion import Occlusion
-from captum.attr._core.shapley_value import ShapleyValues, ShapleyValueSampling
-
-from ..helpers.basic import BaseGPUTest
-from ..helpers.basic_models import (
-    BasicModel_ConvNet,
-    BasicModel_MultiLayer,
-    BasicModel_MultiLayer_MultiInput,
-    ReLULinearDeepLiftModel,
->>>>>>> 89dcb0bd
-)
+from ..helpers.basic import BaseGPUTest, assertTensorTuplesAlmostEqual, deep_copy_args
+from .helpers.gen_test_utils import gen_test_name, parse_test_config
 from .helpers.test_config import config
+
+
+"""
+Tests in this file are dynamically generated based on the config
+defined in tests/attr/helpers/test_config.py. To add new test cases,
+read the documentation in test_config.py and add cases based on the
+schema described there.
+"""
 
 
 class DataParallelCompareMode(Enum):
@@ -59,19 +49,15 @@
 class DataParallelMeta(type):
     def __new__(cls, name: str, bases: Tuple, attrs: Dict):
         for test_config in config:
-            algorithms = cast(List[Type[Attribution]], test_config["algorithms"])
-            model = test_config["model"]
-            args = test_config["attribute_args"]
-            target_layer = test_config["layer"] if "layer" in test_config else None
+            (
+                algorithms,
+                model,
+                args,
+                layer,
+                noise_tunnel,
+                baseline_distr,
+            ) = parse_test_config(test_config)
             dp_delta = test_config["dp_delta"] if "dp_delta" in test_config else 0.0001
-            noise_tunnel = (
-                test_config["noise_tunnel"] if "noise_tunnel" in test_config else False
-            )
-            baseline_distr = (
-                test_config["baseline_distr"]
-                if "baseline_distr" in test_config
-                else False
-            )
 
             for algorithm in algorithms:
                 for mode in DataParallelCompareMode:
@@ -80,21 +66,18 @@
                     test_method = cls.make_single_dp_test(
                         algorithm,
                         model,
-                        target_layer,
+                        layer,
                         args,
                         dp_delta,
                         noise_tunnel,
                         baseline_distr,
                         mode,
                     )
-                    test_name = (
-                        "test_"
-                        + cast(str, test_config["name"])
-                        + "_"
-                        + mode.name
-                        + "_"
-                        + algorithm.__name__
-                        + ("NoiseTunnel" if noise_tunnel else "")
+                    test_name = gen_test_name(
+                        "test_dp_" + mode.name,
+                        cast(str, test_config["name"]),
+                        algorithm,
+                        noise_tunnel,
                     )
                     if test_name in attrs:
                         raise AssertionError(
@@ -105,13 +88,15 @@
 
         return super(DataParallelMeta, cls).__new__(cls, name, bases, attrs)
 
+    # Arguments are deep copied to ensure tests are independent and are not affected
+    # by any modifications within a previous test.
     @classmethod
     @deep_copy_args
     def make_single_dp_test(
         cls,
         algorithm: Type[Attribution],
         model: Module,
-        target_layer: Module,
+        target_layer: Optional[str],
         args: Dict[str, Any],
         dp_delta: float,
         noise_tunnel: bool,
@@ -169,14 +154,14 @@
             if target_layer:
                 internal_algorithm = cast(Type[InternalAttribution], algorithm)
                 attr_method_1 = internal_algorithm(
-                    model_1, get_nested_attr(model_1, target_layer)
+                    model_1, _get_deep_layer_name(model_1, target_layer)
                 )
                 # cuda_model is used to obtain target_layer since DataParallel
                 # adds additional wrapper.
                 # model_2 is always either the CUDA model itself or DataParallel
                 if alt_device_ids is None:
                     attr_method_2 = internal_algorithm(
-                        model_2, get_nested_attr(cuda_model, target_layer)
+                        model_2, _get_deep_layer_name(cuda_model, target_layer)
                     )
                 else:
                     # LayerDeepLift and LayerDeepLiftShap do not take device ids
@@ -197,12 +182,12 @@
                         ),
                     ):
                         attr_method_2 = internal_algorithm(
-                            model_2, get_nested_attr(cuda_model, target_layer)
+                            model_2, _get_deep_layer_name(cuda_model, target_layer)
                         )
                     else:
                         attr_method_2 = internal_algorithm(
                             model_2.forward,
-                            get_nested_attr(cuda_model, target_layer),
+                            _get_deep_layer_name(cuda_model, target_layer),
                             device_ids=alt_device_ids,
                         )
             else:
@@ -237,5 +222,5 @@
         return data_parallel_test_assert
 
 
-class DataParallelTest(BaseGPUTest, metaclass=DataParallelMeta):
+class DataParallelTest(BaseGPUTest):
     pass