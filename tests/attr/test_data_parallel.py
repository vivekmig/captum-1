--- conflicted
+++ resolved
@@ -302,7 +302,6 @@
             LayerGradCam, net, net.conv2, alt_device_ids=True, inputs=inp, target=1
         )
 
-<<<<<<< HEAD
     def test_multi_output_layer_grad_cam(self):
         net = BasicModel_MultiLayer(multiinput_module=True).cuda()
         inp = torch.tensor(
@@ -316,7 +315,7 @@
         self._data_parallel_test_assert(
             LayerGradCam, net, net.relu, alt_device_ids=True, inputs=inp, target=1
         )
-=======
+
     def test_multi_input_layer_ablation(self):
         net = BasicModel_MultiLayer_MultiInput().cuda()
         inp1, inp2, inp3 = (
@@ -349,7 +348,6 @@
                 target=1,
                 ablations_per_eval=ablations_per_eval,
             )
->>>>>>> dabfa26c
 
     def test_simple_neuron_conductance(self):
         net = BasicModel_MultiLayer().cuda()
