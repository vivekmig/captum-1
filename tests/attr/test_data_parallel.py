#!/usr/bin/env python3

import unittest

import torch

from captum.attr._core.feature_ablation import FeatureAblation

from captum.attr._core.grad_cam import LayerGradCam
from captum.attr._core.internal_influence import InternalInfluence
from captum.attr._core.layer_activation import LayerActivation
from captum.attr._core.layer_conductance import LayerConductance
from captum.attr._core.layer_gradient_x_activation import LayerGradientXActivation
from captum.attr._core.layer_deep_lift import LayerDeepLift, LayerDeepLiftShap

from captum.attr._core.neuron_conductance import NeuronConductance
from captum.attr._core.neuron_gradient import NeuronGradient
from captum.attr._core.neuron_integrated_gradients import NeuronIntegratedGradients
from captum.attr._core.neuron_guided_backprop_deconvnet import (
    NeuronDeconvolution,
    NeuronGuidedBackprop,
)
from captum.attr._core.neuron_deep_lift import NeuronDeepLift, NeuronDeepLiftShap

from .helpers.basic_models import (
    BasicModel_MultiLayer,
    BasicModel_MultiLayer_MultiInput,
    BasicModel_ConvNet,
    ReLULinearDeepLiftModel,
)
from .helpers.utils import BaseGPUTest


class Test(BaseGPUTest):
    def test_simple_input_internal_inf(self):
        net = BasicModel_MultiLayer().cuda()
        inp = torch.tensor(
            [
                [0.0, 100.0, 0.0],
                [20.0, 100.0, 120.0],
                [30.0, 10.0, 0.0],
                [0.0, 0.0, 2.0],
            ]
        ).cuda()
        self._data_parallel_test_assert(
            InternalInfluence, net, net.relu, inputs=inp, target=0
        )

    def test_multi_input_internal_inf(self):
        net = BasicModel_MultiLayer_MultiInput().cuda()
        inp1, inp2, inp3 = (
            10 * torch.randn(12, 3).cuda(),
            5 * torch.randn(12, 3).cuda(),
            2 * torch.randn(12, 3).cuda(),
        )
        self._data_parallel_test_assert(
            InternalInfluence,
            net,
            net.model.relu,
            alt_device_ids=True,
            inputs=(inp1, inp2),
            additional_forward_args=(inp3, 5),
            target=0,
            test_batches=True,
        )

    def test_simple_layer_activation(self):
        net = BasicModel_MultiLayer().cuda()
        inp = torch.tensor(
            [
                [0.0, 100.0, 0.0],
                [20.0, 100.0, 120.0],
                [30.0, 10.0, 0.0],
                [0.0, 0.0, 2.0],
            ]
        ).cuda()
        self._data_parallel_test_assert(LayerActivation, net, net.relu, inputs=inp)

    def test_multi_input_layer_activation(self):
        net = BasicModel_MultiLayer_MultiInput().cuda()
        inp1, inp2, inp3 = (
            10 * torch.randn(12, 3).cuda(),
            5 * torch.randn(12, 3).cuda(),
            2 * torch.randn(12, 3).cuda(),
        )
        self._data_parallel_test_assert(
            LayerActivation,
            net,
            net.model.relu,
            alt_device_ids=True,
            inputs=(inp1, inp2),
            additional_forward_args=(inp3, 5),
        )

    def test_simple_layer_conductance(self):
        net = BasicModel_MultiLayer().cuda()
        inp = torch.tensor(
            [
                [0.0, 100.0, 0.0],
                [20.0, 100.0, 120.0],
                [30.0, 10.0, 0.0],
                [0.0, 0.0, 2.0],
            ]
        ).cuda()
        self._data_parallel_test_assert(
            LayerConductance, net, net.relu, inputs=inp, target=1
        )

    def test_multi_input_layer_conductance(self):
        net = BasicModel_MultiLayer_MultiInput().cuda()
        inp1, inp2, inp3 = (
            10 * torch.randn(12, 3).cuda(),
            5 * torch.randn(12, 3).cuda(),
            2 * torch.randn(12, 3).cuda(),
        )
        self._data_parallel_test_assert(
            LayerConductance,
            net,
            net.model.relu,
            alt_device_ids=True,
            inputs=(inp1, inp2),
            additional_forward_args=(inp3, 5),
            target=1,
            test_batches=True,
        )

    def test_multi_dim_layer_conductance(self):
        net = BasicModel_ConvNet().cuda()
        inp = 100 * torch.randn(4, 1, 10, 10).cuda()
        self._data_parallel_test_assert(
            LayerConductance, net, net.conv2, alt_device_ids=True, inputs=inp, target=1
        )

    def test_simple_layer_gradient_x_activation(self):
        net = BasicModel_MultiLayer().cuda()
        inp = torch.tensor(
            [
                [0.0, 100.0, 0.0],
                [20.0, 100.0, 120.0],
                [30.0, 10.0, 0.0],
                [0.0, 0.0, 2.0],
            ]
        ).cuda()
        self._data_parallel_test_assert(
            LayerGradientXActivation, net, net.relu, inputs=inp, target=1
        )

    def test_multi_input_layer_gradient_x_activation(self):
        net = BasicModel_MultiLayer_MultiInput().cuda()
        inp1, inp2, inp3 = (
            10 * torch.randn(12, 3).cuda(),
            5 * torch.randn(12, 3).cuda(),
            2 * torch.randn(12, 3).cuda(),
        )
        self._data_parallel_test_assert(
            LayerGradientXActivation,
            net,
            net.model.relu,
            alt_device_ids=True,
            inputs=(inp1, inp2),
            additional_forward_args=(inp3, 5),
            target=1,
        )

    def test_multi_dim_layer_grad_cam(self):
        net = BasicModel_ConvNet().cuda()
        inp = 100 * torch.randn(4, 1, 10, 10).cuda()
        self._data_parallel_test_assert(
            LayerGradCam, net, net.conv2, alt_device_ids=True, inputs=inp, target=1
        )

    def test_simple_neuron_conductance(self):
        net = BasicModel_MultiLayer().cuda()
        inp = torch.tensor(
            [
                [0.0, 100.0, 0.0],
                [20.0, 100.0, 120.0],
                [30.0, 10.0, 0.0],
                [0.0, 0.0, 2.0],
            ]
        ).cuda()
        self._data_parallel_test_assert(
            NeuronConductance, net, net.relu, inputs=inp, neuron_index=3, target=1
        )

    def test_multi_input_neuron_conductance(self):
        net = BasicModel_MultiLayer_MultiInput().cuda()
        inp1, inp2, inp3 = (
            10 * torch.randn(12, 3).cuda(),
            5 * torch.randn(12, 3).cuda(),
            2 * torch.randn(12, 3).cuda(),
        )
        self._data_parallel_test_assert(
            NeuronConductance,
            net,
            net.model.relu,
            alt_device_ids=True,
            inputs=(inp1, inp2),
            additional_forward_args=(inp3, 5),
            target=1,
            neuron_index=(3,),
            test_batches=True,
        )

    def test_multi_dim_neuron_conductance(self):
        net = BasicModel_ConvNet().cuda()
        inp = 100 * torch.randn(4, 1, 10, 10).cuda()
        self._data_parallel_test_assert(
            NeuronConductance,
            net,
            net.conv2,
            alt_device_ids=True,
            inputs=inp,
            target=1,
            neuron_index=(0, 1, 0),
        )

    def test_simple_neuron_gradient(self):
        net = BasicModel_MultiLayer().cuda()
        inp = torch.tensor(
            [
                [0.0, 100.0, 0.0],
                [20.0, 100.0, 120.0],
                [30.0, 10.0, 0.0],
                [0.0, 0.0, 2.0],
            ]
        ).cuda()
        self._data_parallel_test_assert(
            NeuronGradient,
            net,
            net.relu,
            alt_device_ids=True,
            inputs=inp,
            neuron_index=3,
        )

    def test_multi_input_neuron_gradient(self):
        net = BasicModel_MultiLayer_MultiInput().cuda()
        inp1, inp2, inp3 = (
            10 * torch.randn(12, 3).cuda(),
            5 * torch.randn(12, 3).cuda(),
            2 * torch.randn(12, 3).cuda(),
        )
        self._data_parallel_test_assert(
            NeuronGradient,
            net,
            net.model.relu,
            inputs=(inp1, inp2),
            additional_forward_args=(inp3, 5),
            neuron_index=(3,),
        )

    def test_simple_neuron_integrated_gradient(self):
        net = BasicModel_MultiLayer().cuda()
        inp = torch.tensor(
            [
                [0.0, 100.0, 0.0],
                [20.0, 100.0, 120.0],
                [30.0, 10.0, 0.0],
                [0.0, 0.0, 2.0],
            ]
        ).cuda()
        self._data_parallel_test_assert(
            NeuronIntegratedGradients,
            net,
            net.relu,
            alt_device_ids=True,
            inputs=inp,
            neuron_index=3,
        )

    def test_multi_input_integrated_gradient(self):
        net = BasicModel_MultiLayer_MultiInput().cuda()
        inp1, inp2, inp3 = (
            10 * torch.randn(12, 3).cuda(),
            5 * torch.randn(12, 3).cuda(),
            2 * torch.randn(12, 3).cuda(),
        )
        self._data_parallel_test_assert(
            NeuronIntegratedGradients,
            net,
            net.model.relu,
            inputs=(inp1, inp2),
            additional_forward_args=(inp3, 5),
            neuron_index=(3,),
            test_batches=True,
        )

<<<<<<< HEAD
    def test_simple_feature_ablation(self):
        net = BasicModel_ConvNet().cuda()
        inp = torch.arange(400).view(4, 1, 10, 10).type(torch.FloatTensor).cuda()
        for ablations_per_eval in [1, 8, 20]:
            self._data_parallel_test_assert(
                FeatureAblation,
                net,
                None,
                inputs=inp,
                target=0,
                ablations_per_eval=ablations_per_eval,
            )
=======
    def test_multi_input_guided_backprop(self):
        net = BasicModel_MultiLayer_MultiInput().cuda()
        inp1, inp2, inp3 = (
            10 * torch.randn(12, 3).cuda(),
            5 * torch.randn(12, 3).cuda(),
            2 * torch.randn(12, 3).cuda(),
        )
        self._data_parallel_test_assert(
            NeuronGuidedBackprop,
            net,
            net.model.relu,
            inputs=(inp1, inp2),
            additional_forward_args=(inp3, 5),
            neuron_index=(3,),
        )

    def test_multi_input_deconv(self):
        net = BasicModel_MultiLayer_MultiInput().cuda()
        inp1, inp2, inp3 = (
            10 * torch.randn(12, 3).cuda(),
            5 * torch.randn(12, 3).cuda(),
            2 * torch.randn(12, 3).cuda(),
        )
        self._data_parallel_test_assert(
            NeuronDeconvolution,
            net,
            net.model.relu,
            inputs=(inp1, inp2),
            additional_forward_args=(inp3, 5),
            neuron_index=(3,),
        )

    def test_multi_input_layer_deeplift(self):
        net = ReLULinearDeepLiftModel().cuda()
        inp1 = torch.tensor([[-10.0, 1.0, -5.0]], requires_grad=True).cuda()
        inp2 = torch.tensor([[3.0, 3.0, 1.0]], requires_grad=True).cuda()

        self._data_parallel_test_assert(
            LayerDeepLift,
            net,
            net.l3,
            inputs=(inp1, inp2),
            additional_forward_args=None,
            test_batches=False,
        )

    def test_multi_input_layer_deeplift_shap(self):
        net = ReLULinearDeepLiftModel().cuda()
        inp1 = torch.tensor([[-10.0, 1.0, -5.0]], requires_grad=True).cuda()
        inp2 = torch.tensor([[3.0, 3.0, 1.0]], requires_grad=True).cuda()

        base1 = torch.tensor(
            [[0.0, 0.0, 0.0], [1.0, 1.0, 1.0]], requires_grad=True
        ).cuda()
        base2 = torch.tensor(
            [[0.0, 0.0, 0.0], [1.0, 1.0, 1.0]], requires_grad=True
        ).cuda()

        self._data_parallel_test_assert(
            LayerDeepLiftShap,
            net,
            net.l3,
            inputs=(inp1, inp2),
            baselines=(base1, base2),
            additional_forward_args=None,
            test_batches=False,
        )

    def test_multi_input_neuron_deeplift(self):
        net = ReLULinearDeepLiftModel().cuda()
        inp1 = torch.tensor([[-10.0, 1.0, -5.0]], requires_grad=True).cuda()
        inp2 = torch.tensor([[3.0, 3.0, 1.0]], requires_grad=True).cuda()

        self._data_parallel_test_assert(
            NeuronDeepLift,
            net,
            net.l3,
            inputs=(inp1, inp2),
            neuron_index=0,
            additional_forward_args=None,
            test_batches=False,
        )

    def test_multi_input_neuron_deeplift_shap(self):
        net = ReLULinearDeepLiftModel().cuda()
        inp1 = torch.tensor([[-10.0, 1.0, -5.0]], requires_grad=True).cuda()
        inp2 = torch.tensor([[3.0, 3.0, 1.0]], requires_grad=True).cuda()

        base1 = torch.tensor(
            [[0.0, 0.0, 0.0], [1.0, 1.0, 1.0]], requires_grad=True
        ).cuda()
        base2 = torch.tensor(
            [[0.0, 0.0, 0.0], [1.0, 1.0, 1.0]], requires_grad=True
        ).cuda()

        self._data_parallel_test_assert(
            NeuronDeepLiftShap,
            net,
            net.l3,
            inputs=(inp1, inp2),
            neuron_index=0,
            baselines=(base1, base2),
            additional_forward_args=None,
            test_batches=False,
        )
>>>>>>> db676ce9

    def _alt_device_list(self):
        return [0] + [x for x in range(torch.cuda.device_count() - 1, 0, -1)]

    def _data_parallel_test_assert(
        self,
        algorithm,
        model,
        target_layer=None,
        alt_device_ids=False,
        test_batches=False,
        **kwargs
    ):
        if alt_device_ids:
            dp_model = torch.nn.parallel.DataParallel(
                model, device_ids=self._alt_device_list()
            )
        else:
            dp_model = torch.nn.parallel.DataParallel(model)
        if target_layer:
            attr_orig = algorithm(model, target_layer)
            if alt_device_ids:
                attr_dp = algorithm(
                    dp_model.forward, target_layer, device_ids=self._alt_device_list()
                )
            else:
                attr_dp = algorithm(dp_model, target_layer)
        else:
            attr_orig = algorithm(model)
            attr_dp = algorithm(dp_model)

        batch_sizes = [None]
        if test_batches:
            batch_sizes = [None, 1, 8]
        for batch_size in batch_sizes:
            if batch_size:
                attributions_orig = attr_orig.attribute(
                    internal_batch_size=batch_size, **kwargs
                )
            else:
                attributions_orig = attr_orig.attribute(**kwargs)
            if batch_size:
                attributions_dp = attr_dp.attribute(
                    internal_batch_size=batch_size, **kwargs
                )
            else:
                attributions_dp = attr_dp.attribute(**kwargs)

            if isinstance(attributions_dp, torch.Tensor):
                self.assertAlmostEqual(
                    torch.sum(torch.abs(attributions_orig - attributions_dp)),
                    0,
                    delta=0.0001,
                )
            else:
                for i in range(len(attributions_orig)):
                    self.assertAlmostEqual(
                        torch.sum(torch.abs(attributions_orig[i] - attributions_dp[i])),
                        0,
                        delta=0.0001,
                    )


if __name__ == "__main__":
    unittest.main()<|MERGE_RESOLUTION|>--- conflicted
+++ resolved
@@ -286,7 +286,112 @@
             test_batches=True,
         )
 
-<<<<<<< HEAD
+    def test_multi_input_guided_backprop(self):
+        net = BasicModel_MultiLayer_MultiInput().cuda()
+        inp1, inp2, inp3 = (
+            10 * torch.randn(12, 3).cuda(),
+            5 * torch.randn(12, 3).cuda(),
+            2 * torch.randn(12, 3).cuda(),
+        )
+        self._data_parallel_test_assert(
+            NeuronGuidedBackprop,
+            net,
+            net.model.relu,
+            inputs=(inp1, inp2),
+            additional_forward_args=(inp3, 5),
+            neuron_index=(3,),
+        )
+
+    def test_multi_input_deconv(self):
+        net = BasicModel_MultiLayer_MultiInput().cuda()
+        inp1, inp2, inp3 = (
+            10 * torch.randn(12, 3).cuda(),
+            5 * torch.randn(12, 3).cuda(),
+            2 * torch.randn(12, 3).cuda(),
+        )
+        self._data_parallel_test_assert(
+            NeuronDeconvolution,
+            net,
+            net.model.relu,
+            inputs=(inp1, inp2),
+            additional_forward_args=(inp3, 5),
+            neuron_index=(3,),
+        )
+
+    def test_multi_input_layer_deeplift(self):
+        net = ReLULinearDeepLiftModel().cuda()
+        inp1 = torch.tensor([[-10.0, 1.0, -5.0]], requires_grad=True).cuda()
+        inp2 = torch.tensor([[3.0, 3.0, 1.0]], requires_grad=True).cuda()
+
+        self._data_parallel_test_assert(
+            LayerDeepLift,
+            net,
+            net.l3,
+            inputs=(inp1, inp2),
+            additional_forward_args=None,
+            test_batches=False,
+        )
+
+    def test_multi_input_layer_deeplift_shap(self):
+        net = ReLULinearDeepLiftModel().cuda()
+        inp1 = torch.tensor([[-10.0, 1.0, -5.0]], requires_grad=True).cuda()
+        inp2 = torch.tensor([[3.0, 3.0, 1.0]], requires_grad=True).cuda()
+
+        base1 = torch.tensor(
+            [[0.0, 0.0, 0.0], [1.0, 1.0, 1.0]], requires_grad=True
+        ).cuda()
+        base2 = torch.tensor(
+            [[0.0, 0.0, 0.0], [1.0, 1.0, 1.0]], requires_grad=True
+        ).cuda()
+
+        self._data_parallel_test_assert(
+            LayerDeepLiftShap,
+            net,
+            net.l3,
+            inputs=(inp1, inp2),
+            baselines=(base1, base2),
+            additional_forward_args=None,
+            test_batches=False,
+        )
+
+    def test_multi_input_neuron_deeplift(self):
+        net = ReLULinearDeepLiftModel().cuda()
+        inp1 = torch.tensor([[-10.0, 1.0, -5.0]], requires_grad=True).cuda()
+        inp2 = torch.tensor([[3.0, 3.0, 1.0]], requires_grad=True).cuda()
+
+        self._data_parallel_test_assert(
+            NeuronDeepLift,
+            net,
+            net.l3,
+            inputs=(inp1, inp2),
+            neuron_index=0,
+            additional_forward_args=None,
+            test_batches=False,
+        )
+
+    def test_multi_input_neuron_deeplift_shap(self):
+        net = ReLULinearDeepLiftModel().cuda()
+        inp1 = torch.tensor([[-10.0, 1.0, -5.0]], requires_grad=True).cuda()
+        inp2 = torch.tensor([[3.0, 3.0, 1.0]], requires_grad=True).cuda()
+
+        base1 = torch.tensor(
+            [[0.0, 0.0, 0.0], [1.0, 1.0, 1.0]], requires_grad=True
+        ).cuda()
+        base2 = torch.tensor(
+            [[0.0, 0.0, 0.0], [1.0, 1.0, 1.0]], requires_grad=True
+        ).cuda()
+
+        self._data_parallel_test_assert(
+            NeuronDeepLiftShap,
+            net,
+            net.l3,
+            inputs=(inp1, inp2),
+            neuron_index=0,
+            baselines=(base1, base2),
+            additional_forward_args=None,
+            test_batches=False,
+        )
+
     def test_simple_feature_ablation(self):
         net = BasicModel_ConvNet().cuda()
         inp = torch.arange(400).view(4, 1, 10, 10).type(torch.FloatTensor).cuda()
@@ -299,113 +404,6 @@
                 target=0,
                 ablations_per_eval=ablations_per_eval,
             )
-=======
-    def test_multi_input_guided_backprop(self):
-        net = BasicModel_MultiLayer_MultiInput().cuda()
-        inp1, inp2, inp3 = (
-            10 * torch.randn(12, 3).cuda(),
-            5 * torch.randn(12, 3).cuda(),
-            2 * torch.randn(12, 3).cuda(),
-        )
-        self._data_parallel_test_assert(
-            NeuronGuidedBackprop,
-            net,
-            net.model.relu,
-            inputs=(inp1, inp2),
-            additional_forward_args=(inp3, 5),
-            neuron_index=(3,),
-        )
-
-    def test_multi_input_deconv(self):
-        net = BasicModel_MultiLayer_MultiInput().cuda()
-        inp1, inp2, inp3 = (
-            10 * torch.randn(12, 3).cuda(),
-            5 * torch.randn(12, 3).cuda(),
-            2 * torch.randn(12, 3).cuda(),
-        )
-        self._data_parallel_test_assert(
-            NeuronDeconvolution,
-            net,
-            net.model.relu,
-            inputs=(inp1, inp2),
-            additional_forward_args=(inp3, 5),
-            neuron_index=(3,),
-        )
-
-    def test_multi_input_layer_deeplift(self):
-        net = ReLULinearDeepLiftModel().cuda()
-        inp1 = torch.tensor([[-10.0, 1.0, -5.0]], requires_grad=True).cuda()
-        inp2 = torch.tensor([[3.0, 3.0, 1.0]], requires_grad=True).cuda()
-
-        self._data_parallel_test_assert(
-            LayerDeepLift,
-            net,
-            net.l3,
-            inputs=(inp1, inp2),
-            additional_forward_args=None,
-            test_batches=False,
-        )
-
-    def test_multi_input_layer_deeplift_shap(self):
-        net = ReLULinearDeepLiftModel().cuda()
-        inp1 = torch.tensor([[-10.0, 1.0, -5.0]], requires_grad=True).cuda()
-        inp2 = torch.tensor([[3.0, 3.0, 1.0]], requires_grad=True).cuda()
-
-        base1 = torch.tensor(
-            [[0.0, 0.0, 0.0], [1.0, 1.0, 1.0]], requires_grad=True
-        ).cuda()
-        base2 = torch.tensor(
-            [[0.0, 0.0, 0.0], [1.0, 1.0, 1.0]], requires_grad=True
-        ).cuda()
-
-        self._data_parallel_test_assert(
-            LayerDeepLiftShap,
-            net,
-            net.l3,
-            inputs=(inp1, inp2),
-            baselines=(base1, base2),
-            additional_forward_args=None,
-            test_batches=False,
-        )
-
-    def test_multi_input_neuron_deeplift(self):
-        net = ReLULinearDeepLiftModel().cuda()
-        inp1 = torch.tensor([[-10.0, 1.0, -5.0]], requires_grad=True).cuda()
-        inp2 = torch.tensor([[3.0, 3.0, 1.0]], requires_grad=True).cuda()
-
-        self._data_parallel_test_assert(
-            NeuronDeepLift,
-            net,
-            net.l3,
-            inputs=(inp1, inp2),
-            neuron_index=0,
-            additional_forward_args=None,
-            test_batches=False,
-        )
-
-    def test_multi_input_neuron_deeplift_shap(self):
-        net = ReLULinearDeepLiftModel().cuda()
-        inp1 = torch.tensor([[-10.0, 1.0, -5.0]], requires_grad=True).cuda()
-        inp2 = torch.tensor([[3.0, 3.0, 1.0]], requires_grad=True).cuda()
-
-        base1 = torch.tensor(
-            [[0.0, 0.0, 0.0], [1.0, 1.0, 1.0]], requires_grad=True
-        ).cuda()
-        base2 = torch.tensor(
-            [[0.0, 0.0, 0.0], [1.0, 1.0, 1.0]], requires_grad=True
-        ).cuda()
-
-        self._data_parallel_test_assert(
-            NeuronDeepLiftShap,
-            net,
-            net.l3,
-            inputs=(inp1, inp2),
-            neuron_index=0,
-            baselines=(base1, base2),
-            additional_forward_args=None,
-            test_batches=False,
-        )
->>>>>>> db676ce9
 
     def _alt_device_list(self):
         return [0] + [x for x in range(torch.cuda.device_count() - 1, 0, -1)]
