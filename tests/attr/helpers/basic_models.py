--- conflicted
+++ resolved
@@ -236,12 +236,7 @@
     def __init__(self, inplace=False):
         super().__init__()
         self.conv1 = nn.Conv2d(1, 2, 3, 1)
-<<<<<<< HEAD
-        self.relu1 = nn.ReLU()
-=======
         self.relu1 = nn.ReLU(inplace=inplace)
-        self.softmax = nn.Softmax(dim=1)
->>>>>>> 5bf06ba9
         self.fc1 = nn.Linear(8, 4)
         self.conv1.weight = nn.Parameter(torch.ones(2, 1, 3, 3))
         self.conv1.bias = nn.Parameter(torch.tensor([-50.0, -75.0]))
